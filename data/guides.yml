- title: "Guides and Tutorials"
  url: 'index'
  chapters:
    - title: "Ember.js Guides"
      url: ""
      skip_sidebar: true

- title: "Getting Started"
  url: 'getting-started'
  chapters:
    - title: "Installing Ember"
      url: "index"
    - title: "Glossary"
      url: "glossary"

- title: "Concepts"
  url: 'concepts'
  chapters:
    - title: "Core Concepts"
      url: "core-concepts"
    - title: "Naming Conventions"
      url: "naming-conventions"
    #- title: "What is Ember.js?"
      #url: "what-is-ember-js"
    #- title: "Getting Ember.js"
      #url: "getting-ember-js"
    #- title: "Build Tools"
      #url: "build-tools"
    #- title: "Understanding Web Apps"
      #url: "understanding-web-apps"

- title: "The Object Model"
  url: 'object-model'
  chapters:
    - title: "Classes and Instances"
      url: "classes-and-instances"
    - title: "Computed Properties"
      url: "computed-properties"
    - title: "Computed Properties and Aggregate Data with @each"
      url: "computed-properties-and-aggregate-data"
    - title: "Observers"
      url: "observers"
    - title: "Bindings"
      url: "bindings"
    - title: "Reopening Classes and Instances"
      url: "reopening-classes-and-instances"
    - title: "Bindings, Observers, Computed Properties: What Do I Use When?"
      url: "what-do-i-use-when"

- title: "Application"
  url: 'application'
  chapters:
    - title: "Introduction"
      url: "index"

- title: "Templates"
  url: 'templates'
  chapters:
    - title: "The Application Template"
      url: "the-application-template"
    - title: "Handlebars Basics"
      url: "handlebars-basics"
    - title: "Conditionals"
      url: "conditionals"
    - title: "Displaying a List of Items"
      url: "displaying-a-list-of-items"
    - title: "Binding Element Attributes"
      url: "binding-element-attributes"
    - title: "Binding Element Class Names"
      url: "binding-element-class-names"
    - title: "Links"
      url: "links"
    - title: "Actions"
      url: "actions"
    - title: "Input Helpers"
      url: "input-helpers"
    - title: "Development Helpers"
      url: "development-helpers"
    - title: "Rendering with Helpers"
      url: "rendering-with-helpers"
    #- title: "Keywords"
      #url: "keywords"
    - title: "Writing Helpers"
      url: "writing-helpers"

- title: "Routing"
  url: 'routing'
  chapters:
    - title: "Introduction"
      url: "index"
    - title: "Defining Your Routes"
      url: "defining-your-routes"
    - title: "Generated Objects"
      url: "generated-objects"
    - title: "Specifying a Route's Model"
      url: "specifying-a-routes-model"
    - title: "Setting Up a Controller"
      url: "setting-up-a-controller"
    - title: "Rendering a Template"
      url: "rendering-a-template"
    - title: "Redirecting"
      url: "redirection"
    - title: "Specifying the URL Type"
      url: "specifying-the-location-api"
    - title: "Query Parameters"
      url: "query-params"
    - title: "Asynchronous Routing"
      url: "asynchronous-routing"
    - title: "Loading / Error Substates"
      url: "loading-and-error-substates"
    - title: "Preventing and Retrying Transitions"
      url: "preventing-and-retrying-transitions"
    #- title: "Dynamic Segments"
      #url: "dynamic-segments"
    #- title: "Changing the Route"
      #url: "changing-the-route"
    #- title: "Sending Events from Templates"
      #url: "sending-events-from-templates"
    #- title: "Nested Routes"
      #url: "nested-routes"

- title: "Components"
  url: 'components'
  chapters:
    - title: "Introduction"
      url: "index"
    - title: "Defining a Component"
      url: "defining-a-component"
    - title: "Passing Properties to a Component"
      url: "passing-properties-to-a-component"
    - title: "Wrapping Content in a Component"
      url: "wrapping-content-in-a-component"
    - title: "Customizing a Component's Element"
      url: "customizing-a-components-element"
    - title: "Handling User Interaction with Actions"
      url: "handling-user-interaction-with-actions"
    - title: "Sending Actions from Components to Your Application"
      url: "sending-actions-from-components-to-your-application"

- title: "Controllers"
  url: 'controllers'
  chapters:
    - title: "Introduction"
      url: "index"
    - title: "Representing a Single Model with ObjectController"
      url: "representing-a-single-model-with-objectcontroller"
    - title: "Representing Multiple Models with ArrayController"
      url: "representing-multiple-models-with-arraycontroller"
    - title: "Managing Dependencies Between Controllers"
      url: "dependencies-between-controllers"

- title: "Models"
  url: 'models'
  chapters:
    - title: "Introduction"
      url: "index"
    - title: "Defining Models"
      url: "defining-models"
    - title: "Finding Records"
      url: "finding-records"
    - title: "Working with Records"
      url: "working-with-records"
    - title: "Creating and Deleting Records"
      url: "creating-and-deleting-records"
    - title: "Persisting Records"
      url: "persisting-records"
    #- title: "Filtering Records"
      #url: "filtering-records"
<<<<<<< HEAD
    - title: "Using Fixtures"
      url: "the-fixture-adapter"
=======
    - title: "Working with Records"
      url: "working-with-records"
    - title: "The Rest Adapter"
      url: "the-rest-adapter"
    - title: "Connecting to an HTTP Server"
      url: "connecting-to-an-http-server"
>>>>>>> 706a4ad7
    - title: "Handling Metadata"
      url: "customizing-adapters"
    - title: "Customizing Serializers"
      url: "customizing-serializers"
    - title: "Frequently Asked Questions"
      url: "frequently-asked-questions"

- title: "Views"
  url: 'views'
  chapters:
    - title: "Introduction"
      url: "index"
    - title: "Defining a View"
      url: "defining-a-view"
    - title: "Handling Events"
      url: "handling-events"
    - title: "Inserting Views in Templates"
      url: "inserting-views-in-templates"
    - title: "Adding Layouts to Views"
      url: "adding-layouts-to-views"
    - title: "Customizing a View's Element"
      url: "customizing-a-views-element"
    - title: "Built-in Views"
      url: "built-in-views"
    - title: "Manually Managing View Hierarchy"
      url: "manually-managing-view-hierarchy"

- title: "Enumerables"
  url: 'enumerables'
  chapters:
    - title: "Introduction"
      url: "index"

- title: "Testing"
  url: 'testing'
  chapters:
    - title: "Introduction"
      url: "index"
    - title: "Acceptance Tests"
      url: "acceptance"
    - title: "Test Helpers"
      url: "test-helpers"
    - title: "Testing User Interaction"
      url: "testing-user-interaction"
    - title: "Unit Testing Basics"
      url: "unit-testing-basics"
    - title: "Unit Test Helpers"
      url: "unit-test-helpers"
    - title: "Testing Components"
      url: "testing-components"
    # - title: "Testing Handlebars Helpers"
    #   url: "testing-handlebars-helpers"
    - title: "Testing Controllers"
      url: "testing-controllers"
    - title: "Testing Routes"
      url: "testing-routes"
    # - title: "Testing Views"
    #   url: "testing-views"
    - title: "Testing Models"
      url: "testing-models"
    # - title: "Testing XHR"
    #   url: "testing-xhr"

- title: "Configuring Ember.js"
  url: 'configuring-ember'
  chapters:
    - title: "Disabling Prototype Extensions"
      url: "disabling-prototype-extensions"
    - title: "Embedding Applications"
      url: "embedding-applications"
    - title: "Feature Flags"
      url: "feature-flags"

- title: "Cookbook"
  url: 'cookbook'
  chapters:
    - title: "Introduction"
      url: "index"
    # contributing
    - title: "Contributing"
      url: "contributing/index"
    - title: "Understanding the Cookbook Format"
      url: "contributing/understanding_the_cookbook_format"
      skip_sidebar_item: true
    - title: "Participating If You Know Ember"
      url: "contributing/participating_if_you_know_ember"
      skip_sidebar_item: true
    - title: "Participating If You Don't Know Ember"
      url: "contributing/participating_if_you_dont_know_ember"
      skip_sidebar_item: true
    - title: "Deciding If A Recipe is a Good Fit"
      url: "contributing/deciding_if_a_recipe_is_a_good_fit"
      skip_sidebar_item: true
    - title: "Suggesting A Recipe"
      url: "contributing/suggesting_a_recipe"
      skip_sidebar_item: true
    # ui and ux
    - title: "User Interface and Interaction"
      url: "user_interface_and_interaction/index"
    - title: "Adding CSS Classes to Your Components"
      url: "user_interface_and_interaction/adding_css_classes_to_your_components"
      skip_sidebar_item: true
    - title: "Adding CSS Classes to Your Components Based on Properties"
      url: "user_interface_and_interaction/adding_css_classes_to_your_components_based_on_properties"
      skip_sidebar_item: true
    - title: "Focusing a Textfield after It's Been Inserted"
      url: "user_interface_and_interaction/focusing_a_textfield_after_its_been_inserted"
      skip_sidebar_item: true
    - title: "Displaying Formatted Dates With Moment.js"
      url: "user_interface_and_interaction/displaying_formatted_dates_with_moment_js"
      skip_sidebar_item: true
    - title: "Specifying Data-Driven Areas of Templates That Do Not Need To Update"
      url: "user_interface_and_interaction/specifying_data_driven_areas_of_templates_that_do_not_need_to_update"
      skip_sidebar_item: true
    - title: "Using Modal Dialogs"
      url: "user_interface_and_interaction/using_modal_dialogs"
      skip_sidebar_item: true
    - title: "Resetting scroll on route changes"
      url: "user_interface_and_interaction/resetting_scroll_on_route_changes"
      skip_sidebar_item: true
    # - title: "Converting Strings to Currency With Accounting.js"
    #   url: "user_interface_and_interaction/converting_strings_to_currency_with_accounting_js"
    #   skip_sidebar_item: true
    # events and bindings
    - title: "Event Handling & Data Binding"
      url: "event_handling_and_data_binding/index"
    - title: "Binding Properties of an Object to Its Own Properties"
      url: "event_handling_and_data_binding/binding_properties_of_an_object_to_its_own_properties"
      skip_sidebar_item: true
    # - title: "Responding to User Events"
    #   url: "event_handling_and_data_binding/responding_to_user_events"
    #   skip_sidebar_item: true
    # - title: "Toggling A Boolean Property"
    #   url: "event_handling_and_data_binding/toggling_a_boolean_property"
    #   skip_sidebar_item: true
    # - title: "Using Computed Properties"
    #   url: "event_handling_and_data_binding/using_computed_properties"
    #   skip_sidebar_item: true
    # - title: "Setting The Attributes of a View's Element"
    # client/server
    # - title: "Client/Server Interaction"
    #   url: "client_server_interaction"
    # - title: "Loading Data From A Server"
    #   url: "client_server_interaction/loading_data_from_a_server"
    #   skip_sidebar_item: true
    # - title: "Sending Data To A Server"
    #   url: "client_server_interaction/sending_data_to_a_server"
    #   skip_sidebar_item: true
    # - title: "Serving Compiled Handlebars Templates Using Node.js"
    #   url: "client_server_interaction/serving_compiled_templates_using_nodejs"
    #   skip_sidebar_item: true
    # helpers & components
    - title: "Helpers & Components"
      url: "helpers_and_components/index"
    # - title: "Writing a Custom Handlebars Helper"
    #   url: "helpers_and_components/writing_a_custom_handlebars_helper"
    #   skip_sidebar_item: true
    # - title: "Creating a Handlebars Helper to Truncate Text"
    #   url: "helpers_and_components/creating_a_handlebars_helper_to_truncate_text"
    #   skip_sidebar_item: true
    - title: "Creating Reusable Social Share Buttons"
      url: "helpers_and_components/creating_reusable_social_share_buttons"
      skip_sidebar_item: true
    - title: "A Spinning Button for Asynchronous Actions"
      url: "helpers_and_components/spin_button_for_asynchronous_actions"
      skip_sidebar_item: true
    - title: "Adding Google Analytics Tracking"
      url: "helpers_and_components/adding_google_analytics_tracking"
      skip_sidebar_item: true
    # objects
    - title: "Working with Objects"
      url: "working_with_objects/index"
    # - title: "Displaying Content Arrays in Reverse Order"
    #   url: "working_with_objects/displaying_content_arrays_in_reverse_order"
    #   skip_sidebar_item: true
    - title: "Incrementing Or Decrementing A Property"
      url: "working_with_objects/incrementing_or_decrementing_a_property"
      skip_sidebar_item: true
    - title: "Setting Multiple Properties At Once"
      url: "working_with_objects/setting_multiple_properties_at_once"
      skip_sidebar_item: true
    - title: "Continuous Redrawing of Views"
      url: "working_with_objects/continuous_redrawing_of_views"
      skip_sidebar_item: true
    # - title: "Continuous Redrawing of Views"
    #   url: "working_with_objects/continuous_redrawing_of_views"
    #   skip_sidebar_item: true
    # - title: "Naming Your Child Views"
    #   url: "working_with_objects/naming_your_child_views"
    #   skip_sidebar_item: true
    # debugging
    # - title: "Debugging & Configuration"
    #   url: "debugging_and_configuration"
    # - title: "Setting Ember Global Flags"
    #   url: "debugging_and_configuration/setting_ember_global_flags"
    #   skip_sidebar_item: true

- title: "Understanding Ember.js"
  url: 'understanding-ember'
  chapters:
    - title: "The View Layer"
      url: "the-view-layer"
    - title: "Managing Asynchrony"
      url: "managing-asynchrony"
    - title: "Keeping Templates Up-to-Date"
      url: "keeping-templates-up-to-date"
    - title: "Debugging"
      url: "debugging"
    - title: "The Run Loop"
      url: "run-loop"
    - title: "Dependency Injection & Service Lookup"
      url: "dependency-injection-and-service-lookup"

- title: "Contributing to Ember.js"
  url: 'contributing'
  chapters:
    - title: "Adding New Features"
      url: "adding-new-features"
    - title: "Repositories"
      url: "repositories"<|MERGE_RESOLUTION|>--- conflicted
+++ resolved
@@ -166,17 +166,6 @@
       url: "persisting-records"
     #- title: "Filtering Records"
       #url: "filtering-records"
-<<<<<<< HEAD
-    - title: "Using Fixtures"
-      url: "the-fixture-adapter"
-=======
-    - title: "Working with Records"
-      url: "working-with-records"
-    - title: "The Rest Adapter"
-      url: "the-rest-adapter"
-    - title: "Connecting to an HTTP Server"
-      url: "connecting-to-an-http-server"
->>>>>>> 706a4ad7
     - title: "Handling Metadata"
       url: "customizing-adapters"
     - title: "Customizing Serializers"
