A model is a class that defines the properties and behavior of the
data that you present to the user. Anything that the user expects to see
if they leave your app and come back later (or if they refresh the page)
should be represented by a model.

Make sure to include `ember-data.js` after `ember.js`

```html
<script type="text/javascript" src="ember.js"></script>
<script type="text/javascript" src="ember-data.js"></script>
```

For every model in your application, create a subclass of `DS.Model`:

```app/models/person.js
export default DS.Model.extend();
```

After you have defined a model class, you can start finding and creating
records of that type. When interacting with the store, you will need to
specify a record's type using the model name. For example, the store's
`find()` method expects a string as the first argument to tell it what
type of record to find:

```js
store.find('person', 1);
```

The table below shows how model names map to model file paths.

<table>
  <thead>
  <tr>
    <th>Model Name</th>
    <th>Model Class</th>
  </tr>
  </thead>
  <tr>
    <td><code>photo</code></td>
    <td><code>app/models/photo.js</code></td>
  </tr>
  <tr>
    <td><code>admin-user-profile</code></td>
    <td><code>app/models/admin-user-profile.js</code></td>
  </tr>
</table>

### Defining Attributes

You can specify which attributes a model has by using `DS.attr`.

```app/models/person.js
export default DS.Model.extend({
  firstName: DS.attr(),
  lastName: DS.attr(),
  birthday: DS.attr()
});
```

Attributes are used when turning the JSON payload returned from your
server into a record, and when serializing a record to save back to the
server after it has been modified.

You can use attributes just like any other property, including as part of a
computed property. Frequently, you will want to define computed
properties that combine or transform primitive attributes.

```app/models/person.js
export default DS.Model.extend({
  firstName: DS.attr(),
  lastName: DS.attr(),

  fullName: function() {
    return this.get('firstName') + ' ' + this.get('lastName');
  }.property('firstName', 'lastName')
});
```

For more about adding computed properties to your classes, see [Computed
Properties](../../object-model/computed-properties).

Every Model in Ember Data has a special `id` attribute. You do not
need to manually define this property. This is how Ember Data will be
able to uniquely identify records when communicating with you
backend. The `id` attribute can be set for new records however once a
record has been saved Ember Data will not allow you to update the
value of the `id` attribute.


If you don't specify the type of the attribute, it will be whatever
was provided by the server. You can make sure that an attribute is
always coerced into a particular type by passing a `type` to
`attr`. For example, if your backend returns an [ISO 8601][] string
(e.g. `'1815-12-10T12:54:01'`) to represent the birthday property on a
`person` record you could specify the type of `'date'` to tell Ember
Data to convert this sting into a JavaScript Date object.

```app/models/person.js
export default DS.Model.extend({
  birthday: DS.attr('date')
});
```

The default adapter supports attribute types of `string`,
`number`, `boolean`, and `date`. Custom adapters may offer additional
attribute types, and new types can be registered as transforms. See the
[documentation section on the REST Adapter](../../models/the-rest-adapter).

[ISO 8601]: http://en.wikipedia.org/wiki/ISO_8601

#### Options

`DS.attr` takes an optional hash as a second parameter:

- `defaultValue`: Pass a string or a function to be called to set the
                  attribute to a default value if none is supplied.

  Example

  ```app/models/user.js
  export default DS.Model.extend({
      username: DS.attr('string'),
      email: DS.attr('string'),
      verified: DS.attr('boolean', {defaultValue: false}),
      createdAt: DS.attr('string', {
          defaultValue: function() { return new Date(); }
      })
  });
  ```


### Defining Relationships

Ember Data includes several built-in relationship types to help you
define how your models relate to each other. Ember Data has two
methods for declaring relationships. `DS.belongsTo` is used to
indicate a property will hold a single record (or null). `DS.hasMany`
is used to indicate that a property will hold an array of records.

#### One-to-One

To declare a one-to-one relationship between two models, use
`DS.belongsTo`:

```app/models/user.js
export default DS.Model.extend({
  profile: DS.belongsTo('profile')
});
```

```app/models/profile.js
export default DS.Model.extend({
  user: DS.belongsTo('user')
});
```

#### One-to-Many

To declare a one-to-many relationship between two models, use
`DS.belongsTo` in combination with `DS.hasMany`, like this:

```app/models/post.js
export default DS.Model.extend({
  comments: DS.hasMany('comment')
});
```

```app/models/comment.js
export default DS.Model.extend({
  post: DS.belongsTo('post')
});
```

#### Many-to-Many

To declare a many-to-many relationship between two models, use
`DS.hasMany`:

```app/models/post.js
export default DS.Model.extend({
  tags: DS.hasMany('tag')
});
```

```app/models/tag.js
export default DS.Model.extend({
  posts: DS.hasMany('post')
});
```

#### Explicit Inverses

Ember Data will do its best to discover which relationships map to one
another. In the one-to-many code above, for example, Ember Data can figure out that
changing the `comments` relationship should update the `post`
relationship on the inverse because `post` is the only relationship to
that model.

However, sometimes you may have multiple `belongsTo`/`hasMany`s for
the same type. You can specify which property on the related model is
the inverse using `DS.belongsTo` or `DS.hasMany`'s `inverse`
option. Relationships without an inverse can be indicated as such by
including `{ inverse: null }`.

```app/models/comment.js
export default DS.Model.extend({
  onePost: DS.belongsTo('post', { inverse: null }),
  twoPost: DS.belongsTo('post'),
  redPost: DS.belongsTo('post'),
  bluePost: DS.belongsTo('post')
});
```

```app/models/post.js
export default DS.Model.extend({
  comments: DS.hasMany('comment', {
    inverse: 'redPost'
  })
});
```

#### Async Relationships

Ember Data expects relevant relationship data to be returned by your
server when it fetches your record. Often times this is not desirable
or practical. In these cases you can tell Ember Data that a
relationship asynchronous by setting the `async` option to true.

```app/models/user.js
export default DS.Model.extend({
  profile: DS.belongsTo('profile', { async: true })
});
```

```app/models/profile.js
export default DS.Model.extend({
  imageURL: DS.attr('string')
});
```

This means the first time you attempt to access a record's
relationship property Ember Data will make a requests to the server to
resolve that relationship. This changes the api slightly as now
accessing the relationship will return a `PromiseObject` for
`belongsTo` relationships and a `PromiseArray` or `hasMany`
relationships. `PromiseObject`s and `PromiseArray` are objects that
act like a promise but will also proxy to the promise's value once the
promise has resolved.

```js
// accessing `profile` the first time will trigger the store to ask the adapter for the profile data.
// `profile.imageURL` will be undefined until that request resolves.
user.get('profile.imageURL');

// You can use `.then` to ensure profile is loaded before attempting to access its data.
user.get('profile').then(function(profile) {
  // profile is now loaded
  profile.get('imageURL');
});
```

#### Reflexive relation

When you want to define a reflexive relation (a model that relation to
itself), you must explicitly define the inverse relationship. If there
is no inverse relationship then you can set the inverse to null.

##### One To Many Reflexive Relationship

```app/models/folder.js
export default DS.Model.extend({
  children: DS.hasMany('folder', { inverse: 'parent' }),
  parent: DS.belongsTo('folder', { inverse: 'children' })
});
```

##### One To One Reflexive Relationship

```app/models/user.js
export default DS.Model.extend({
  name: DS.attr('string'),
  bestFriend: DS.belongsTo('user', {async: true, inverse: 'bestFriend' }),
});
```

##### No Inverse Reflexive Relationship

```app/models/folder.js
export default DS.Model.extend({
<<<<<<< HEAD
  parent: belongsTo('folder', { inverse: null })
=======
  parent: DS.belongsTo('folder', {inverse: null})
>>>>>>> 1503c1d9
});
```<|MERGE_RESOLUTION|>--- conflicted
+++ resolved
@@ -287,10 +287,6 @@
 
 ```app/models/folder.js
 export default DS.Model.extend({
-<<<<<<< HEAD
-  parent: belongsTo('folder', { inverse: null })
-=======
-  parent: DS.belongsTo('folder', {inverse: null})
->>>>>>> 1503c1d9
+  parent: DS.belongsTo('folder', { inverse: null })
 });
 ```